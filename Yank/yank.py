#!/usr/local/bin/env python

#=============================================================================================
# MODULE DOCSTRING
#=============================================================================================

"""
Yank
====

Interface for automated free energy calculations.

"""

#=============================================================================================
# GLOBAL IMPORTS
#=============================================================================================

import os
import os.path
import sys
import copy
import glob
import logging
logger = logging.getLogger(__name__)

import numpy as np

import simtk.unit as unit
import simtk.openmm as openmm

from . import sampling, repex, alchemy

from utils import YankOptions
from alchemy import AbsoluteAlchemicalFactory
from repex import ThermodynamicState
from sampling import ModifiedHamiltonianExchange # TODO: Modify to 'from yank.sampling import ModifiedHamiltonianExchange'?
from restraints import HarmonicReceptorLigandRestraint, FlatBottomReceptorLigandRestraint

#=============================================================================================
# YANK class to manage multiple thermodynamic transformations
#=============================================================================================

class Yank(object):
    """
    A class for managing alchemical replica-exchange free energy calculations.

    """

    def __init__(self, store_directory):
        """
        Initialize YANK object with default parameters.

        Parameters
        ----------
        store_directory : str
           The storage directory in which output NetCDF files are read or written.

        """

        # Record that we are not yet initialized.
        self._initialized = False

        # Store output directory.
        self._store_directory = store_directory

        # Public attributes.
        self.restraint_type = 'flat-bottom' # default to a flat-bottom restraint between the ligand and receptor
        self.randomize_ligand = False
        self.randomize_ligand_sigma_multiplier = 2.0
        self.randomize_ligand_close_cutoff = 1.5 * unit.angstrom # TODO: Allow this to be specified by user.
        self.mc_displacement_sigma = 10.0 * unit.angstroms

        # Set internal variables.
        self._phases = list()
        self._store_filenames = dict()

        # Default alchemical protocols.
        self.default_protocols = dict()
        self.default_protocols['vacuum'] = AbsoluteAlchemicalFactory.defaultVacuumProtocol()
        self.default_protocols['solvent-implicit'] = AbsoluteAlchemicalFactory.defaultSolventProtocolImplicit()
        self.default_protocols['complex-implicit'] = AbsoluteAlchemicalFactory.defaultComplexProtocolImplicit()
        self.default_protocols['solvent-explicit'] = AbsoluteAlchemicalFactory.defaultSolventProtocolExplicit()
        self.default_protocols['complex-explicit'] = AbsoluteAlchemicalFactory.defaultComplexProtocolExplicit()

        # Default options for repex.
<<<<<<< HEAD
        self.default_options = dict()
        self.default_options['number_of_equilibration_iterations'] = 0
        self.default_options['nsteps_per_iteration'] = 500
        self.default_options['number_of_iterations'] = 100
        self.default_options['timestep'] = 2.0 * unit.femtoseconds
        self.default_options['collision_rate'] = 5.0 / unit.picoseconds
        self.default_options['minimize'] = False
        self.default_options['show_mixing_statistics'] = True # this causes slowdown with iteration and should not be used for production
        self.default_options['platform'] = None
        self.default_options['displacement_sigma'] = 1.0 * unit.nanometers # attempt to displace ligand by this stddev will be made each iteration
=======
        self.options = YankOptions()
        self.options.default['number_of_equilibration_iterations'] = 0
        self.options.default['number_of_iterations'] = 100
        self.options.default['timestep'] = 2.0 * unit.femtoseconds
        self.options.default['collision_rate'] = 5.0 / unit.picoseconds
        self.options.default['minimize'] = False
        self.options.default['show_mixing_statistics'] = True # this causes slowdown with iteration and should not be used for production
        self.options.default['platform'] = None
        self.options.default['displacement_sigma'] = 1.0 * unit.nanometers # attempt to displace ligand by this stddev will be made each iteration
>>>>>>> 613b1881

        return

    def _find_phases_in_store_directory(self):
        """
        Build a list of phases in the store directory.

        Parameters
        ----------
        store_directory : str
           The directory to examine for stored phase datafiles.

        Returns
        -------
        phases : list of str
           The names of phases found.

        """
        phases = list()
        fullpaths = glob.glob(os.path.join(self._store_directory, '*.nc'))
        for fullpath in fullpaths:
            [filepath, filename] = os.path.split(fullpath)
            [shortname, extension] = os.path.splitext(filename)
            phases.append(shortname)

        if len(phases) == 0:
            raise Exception("Could not find any valid YANK store (*.nc) files in store directory: %s" % self._store_directory)

        return phases

    def resume(self, phases=None):
        """
        Resume an existing set of alchemical free energy calculations found in current store directory.

        Parameters
        ----------
        phases : list of str, optional, default=None
           The list of calculation phases (e.g. ['solvent', 'complex']) to resume.
           If not specified, all simulations in the store_directory will be resumed.

        """
        # If no phases specified, construct a list of phases from the filename prefixes in the store directory.
        if phases is None:
            phases = self._find_phases_in_store_directory()
        self._phases = phases

        # Construct store filenames.
        self._store_filenames = { phase : os.path.join(self._store_directory, phase + '.nc') for phase in self._phases }

        # Ensure we can resume from each store file, processing override options.
        for phase in self._phases:
            # TODO: Use resume capabaility of repex to resume and modify any parameters we can change.
            store_filename = self._store_filenames[phase]
            pass

        # Record we are now initialized.
        self._initialized = True

        return

    def create(self, phases, systems, positions, atom_indices, thermodynamic_state, protocols=None, options=None, mpicomm=None):
        """
        Set up a new set of alchemical free energy calculations for the specified phases.

        Parameters
        ----------
        store_directory : str
           The storage directory in which output NetCDF files are read or written.
        phases : list of str, optional, default=None
           The list of calculation phases (e.g. ['solvent', 'complex']) to run.
           If resuming, will resume from all NetCDF files ('*.nc') in the store_directory unless specific phases are given.
        systems : dict of simtk.openmm.System, optional, default=None
           A dict of System objects for each phase, e.g. systems['solvent'] is for solvent phase.
        positions : dict of simtk.unit.Quantity arrays (np or Python) with units compatible with nanometers, or dict of lists, optional, default=None
           A dict of positions corresponding to each phase, e.g. positions['solvent'] is a single set of positions or list of positions to seed replicas.
           Shape must be natoms x 3, with natoms matching number of particles in corresponding system.
        atom_indices : dict of dict list of int, optional, default=None
           atom_indices[phase][component] is a list of atom indices, for each component in ['ligand', 'receptor', 'complex', 'solvent']
        thermodynamic_state : ThermodynamicState (System need not be defined), optional, default=None
           Thermodynamic state at which calculations are to be carried out
        protocols : dict of list of AlchemicalState, optional, default=None
           If specified, the alchemical protocol protocols[phase] will be used for phase 'phase' instead of the default.
        options : dict of str, optional, default=None
           If specified, these options will override default repex simulation options.

        """

        logger.debug("phases: %s"  % phases)
        logger.debug("systems: %s" % systems.keys())
        logger.debug("positions: %s" % positions.keys())
        logger.debug("atom_indices: %s" % atom_indices.keys())
        logger.debug("thermodynamic_state: %s" % thermodynamic_state)

        # Abort if there are files there already but initialization was requested.
        for phase in phases:
            store_filename = os.path.join(self._store_directory, phase + '.nc')
            if os.path.exists(store_filename):
                raise Exception("Store filename %s already exists." % store_filename)

        # Create new repex simulations.
        for phase in phases:
            self._create_phase(phase, systems[phase], positions[phase], atom_indices[phase], thermodynamic_state, protocols=protocols, options=options, mpicomm=mpicomm)

        # Record that we are now initialized.
        self._initialized = True

        return

    def _is_periodic(self, system):
        """
        Report whether a given system is periodic or not.

        Parameters
        ----------
        system : simtk.openmm.System
           The system object to examine for periodic forces.

        Returns
        -------
        is_periodic : bool
           True is returned if a NonbondedForce object is present with getNonBondedMethod() reporting one of [CutoffPeriodic, Ewald, PME]

        """

        is_periodic = False
        forces = { system.getForce(index).__class__.__name__ : system.getForce(index) for index in range(system.getNumForces()) }
        if forces['NonbondedForce'].getNonbondedMethod in [openmm.NonbondedForce.CutoffPeriodic, openmm.NonbondedForce.Ewald, openmm.NonbondedForce.PME]:
            is_periodic = True
        return is_periodic

    def _create_phase(self, phase, reference_system, positions, atom_indices, thermodynamic_state, protocols=None, options=None, mpicomm=None):
        """
        Create a repex object for a specified phase.

        Parameters
        ----------
        phase : str
           The phase being initialized (one of ['complex', 'solvent', 'vacuum'])
        reference_system : simtk.openmm.System
           The reference system object from which alchemical intermediates are to be construcfted.
        positions : list of simtk.unit.Qunatity objects containing (natoms x 3) positions (as np or lists)
           The list of positions to be used to seed replicas in a round-robin way.
        atom_indices : dict
           atom_indices[phase][component] is the set of atom indices associated with component, where component is ['ligand', 'receptor']
        thermodynamic_state : ThermodynamicState
           Thermodynamic state from which reference temperature and pressure are to be taken.
        protocols : dict of list of AlchemicalState, optional, default=None
           If specified, the alchemical protocol protocols[phase] will be used for phase 'phase' instead of the default.
        options : dict of str, optional, default=None
           If specified, these options will override default repex simulation options.

        """

        # Combine simulation options with defaults to create repex options.
        if options is None:
            repex_options = dict(self.options.items())
        else:
            repex_options = dict(self.options.items() + options.items())

        # Make sure positions argument is a list of coordinate snapshots.
        if hasattr(positions, 'unit'):
            # Wrap in list.
            positions = [positions]

        # Check the dimensions of positions.
        for index in range(len(positions)):
            # Make sure it is recast as a np array.
            positions[index] = unit.Quantity(np.array(positions[index] / positions[index].unit), positions[index].unit)

            [natoms, ndim] = (positions[index] / positions[index].unit).shape
            if natoms != reference_system.getNumParticles():
                raise Exception("positions argument must be a list of simtk.unit.Quantity of (natoms,3) lists or np array with units compatible with nanometers.")

        # Create metadata storage.
        metadata = dict()

        # Make a deep copy of the reference system so we don't accidentally modify it.
        reference_system = copy.deepcopy(reference_system)

        # TODO: Use more general approach to determine whether system is periodic.
        is_periodic = self._is_periodic(reference_system)

        # Make sure pressure is None if not periodic.
        if not is_periodic: thermodynamic_state.pressure = None

        # Compute standard state corrections for complex phase.
        metadata['standard_state_correction'] = 0.0
        # TODO: Do we need to include a standard state correction for other phases in periodic boxes?
        if phase == 'complex-implicit':
            # Impose restraints for complex system in implicit solvent to keep ligand from drifting too far away from receptor.
            logger.debug("Creating receptor-ligand restraints...")
            reference_positions = positions[0]
            if self.restraint_type == 'harmonic':
                restraints = HarmonicReceptorLigandRestraint(thermodynamic_state, reference_system, reference_positions, atom_indices['receptor'], atom_indices['ligand'])
            elif self.restraint_type == 'flat-bottom':
                restraints = FlatBottomReceptorLigandRestraint(thermodynamic_state, reference_system, reference_positions, atom_indices['receptor'], atom_indices['ligand'])
            else:
                raise Exception("restraint_type of '%s' is not supported." % self.restraint_type)

            force = restraints.getRestraintForce() # Get Force object incorporating restraints
            reference_system.addForce(force)
            metadata['standard_state_correction'] = restraints.getStandardStateCorrection() # standard state correction in kT
        elif phase == 'complex-explicit':
            # For periodic systems, we do not use a restraint, but must add a standard state correction for the box volume.
            # TODO: What if the box volume fluctuates during the simulation?
            box_vectors = reference_system.getDefaultPeriodicBoxVectors()
            box_volume = thermodynamic_state._volume(box_vectors)
            STANDARD_STATE_VOLUME = 1660.53928 * unit.angstrom**3
            metadata['standard_state_correction'] = - np.log(STANDARD_STATE_VOLUME / box_volume)

        # Use default alchemical protocols if not specified.
        if not protocols:
            protocols = self.default_protocols

        # Create alchemically-modified states using alchemical factory.
        logger.debug("Creating alchemically-modified states...")
        #factory = AbsoluteAlchemicalFactory(reference_system, ligand_atoms=atom_indices['ligand'], test_positions=positions[0], platform=repex_options['platform']) # DEBUG code for testing
        factory = AbsoluteAlchemicalFactory(reference_system, ligand_atoms=atom_indices['ligand'])
        alchemical_states = protocols[phase]
        alchemical_system = factory.alchemically_modified_system
        thermodynamic_state.system = alchemical_system

        # Check systems for finite energies.
        # TODO: Refactor this into another function.
        finite_energy_check = False
        if finite_energy_check:
            logger.debug("Checking energies are finite for all alchemical systems.")
            integrator = openmm.VerletIntegrator(1.0 * unit.femtosecond)
            context = openmm.Context(alchemical_system, integrator)
            context.setPositions(positions[0])
            for alchemical_state in alchemical_states:
                AbsoluteAlchemicalFactory.perturbContext(context, alchemical_state)
                potential = context.getState(getEnergy=True).getPotentialEnergy()
                if np.isnan(potential / unit.kilocalories_per_mole):
                    raise Exception("Energy for system %d is NaN." % index)
            del context, integrator
            logger.debug("All energies are finite.")

        # Randomize ligand position if requested, but only for implicit solvent systems.
        if self.randomize_ligand and (phase == 'complex-implicit'):
            logger.debug("Randomizing ligand positions and excluding overlapping configurations...")
            randomized_positions = list()
            nstates = len(systems)
            for state_index in range(nstates):
                positions_index = np.random.randint(0, len(positions))
                current_positions = positions[positions_index]
                new_positions = ModifiedHamiltonianExchange.randomize_ligand_position(current_positions,
                                                                                      atom_indices['receptor'], atom_indices['ligand'],
                                                                                      self.randomize_ligand_sigma_multiplier * restraints.getReceptorRadiusOfGyration(),
                                                                                      self.randomize_ligand_close_cutoff)
                randomized_positions.append(new_positions)
            positions = randomized_positions
        if self.randomize_ligand and (phase == 'complex-explicit'):
            logger.warning("Ligand randomization requested, but will not be performed for explicit solvent simulations.")

        # Identify whether any atoms will be displaced via MC, unless option is turned off.
        mc_atoms = None
        if self.mc_displacement_sigma:
            mc_atoms = list()
            if 'ligand' in atom_indices:
                mc_atoms = atom_indices['ligand']

        # Set up simulation.
        # TODO: Support MPI initialization?
        logger.debug("Creating replica exchange object...")
        store_filename = os.path.join(self._store_directory, phase + '.nc')
        self._store_filenames[phase] = store_filename
        simulation = ModifiedHamiltonianExchange(store_filename, mpicomm=mpicomm)
        simulation.create(thermodynamic_state, alchemical_states, positions,
                          displacement_sigma=self.mc_displacement_sigma, mc_atoms=mc_atoms,
                          options=repex_options, metadata=metadata)

        # Initialize simulation.
        # TODO: Use the right scheme for initializing the simulation without running.
        #logger.debug("Initializing simulation...")
        #simulation.run(0)

        # TODO: Process user-supplied options.

        # Clean up simulation.
        del simulation

        # Add to list of phases that have been set up.
        self._phases.append(phase)

        return

    def run(self, niterations_to_run=None, mpicomm=None, options=None):
        """
        Run a free energy calculation.

        Parameters
        ----------
        niterations_to_run : int, optional, default=None
           If specified, only this many iterations will be run for each phase.
           This is useful for running simulation incrementally, but may incur a good deal of overhead.
        mpicomm : MPI communicator, optional, default=None
           If an MPI communicator is passed, an MPI simulation will be attempted.
        options : dict of str, optional, default=None
           If specified, these options will override any other options.

        """

        # Make sure we've been properly initialized first.
        if not self._initialized:
            raise Exception("Yank must first be initialized by either resume() or create().")

        # Handle some logistics necessary for MPI.
        if mpicomm:
            logger.debug("yank.run starting for MPI...")
            # Make sure each thread's random number generators have unique seeds.
            # TODO: Do we need to store seed in repex object?
            seed = np.random.randint(4294967295 - mpicomm.size) + mpicomm.rank
            np.random.seed(seed)

        # Run all phases sequentially.
        # TODO: Divide up MPI resources among the phases so they can run simultaneously?
        for phase in self._phases:
            store_filename = self._store_filenames[phase]
            # Resume simulation from store file.
            simulation = ModifiedHamiltonianExchange(store_filename=store_filename, mpicomm=mpicomm)
            simulation.resume(options=options)
            # TODO: We may need to manually update run options here if options=options above does not behave as expected.
            simulation.run(niterations_to_run=niterations_to_run)
            # Clean up to ensure we close files, contexts, etc.
            del simulation

        return

    def status(self):
        """
        Determine status of all phases of Yank calculation.

        Returns
        -------
        status : dict
           status[phase] contains a dict with information about progress in the calculation for 'phase'
           If simulation has not been initialized by a call to resume() or create(), None is returned.

        """
        if not self._initialized: return None

        status = dict()
        for phase in self._phases:
            status[phase] = ModifiedReplicaExchange.status_from_store(self._store_filenames[phase])

        return status

    def analyze(self):
        """
        Programmatic interface to retrieve the results of a YANK free energy calculation.

        Returns
        -------
        results : dict
           results[phase][component] is the estimate of 'component' of thermodynamic leg 'phase'
           'component' can be one of ['DeltaF', 'dDeltaF', 'DeltaH', 'dDeltaH']
           DeltaF is the estimated free energy difference
           dDeltaF is the statistical uncertainty in DeltaF (one standard error)
           DeltaH is the estimated enthalpy difference
           dDeltaH is the statistical uncertainty in DeltaH (one standard error)
           all quantites are reported in units are kT
           If simulation has not been initialized by a call to resume() or create(), None is returned.

        """
        if not self._initialized: return None

        # TODO: Can we simplify this code by pushing more into analyze.py or repex.py?

        import analyze
        from pymbar import MBAR, timeseries
        import netCDF4 as netcdf

        # Storage for results.
        results = dict()

        logger.debug("Analyzing simulation data...")

        # Process each netcdf file in output directory.
        for phase in self._phases:
            fullpath = self._store_filenames[phase]

            # Skip if the file doesn't exist.
            if (not os.path.exists(fullpath)): continue

            # Read this phase.
            simulation = ModifiedHamiltonianExchange(fullpath)
            simulation.resume()

            # Analyze this phase.
            analysis = simulation.analyze()

            # Retrieve standard state correction.
            analysis['standard_state_correction'] = simulation.metadata['standard_state_correction']

            # Store results.
            results[phase] = analysis

            # Clean up.
            del simulation

        # TODO: Analyze binding or hydration, depending on what phases are present.
        # TODO: Include effects of analytical contributions.
        phases_available = results.keys()

        if set(['solvent', 'vacuum']).issubset(phases_available):
            # SOLVATION FREE ENERGY
            results['solvation'] = dict()

            results['solvation']['Delta_f'] = results['solvent']['Delta_f'] + results['vacuum']['Delta_f']
            # TODO: Correct in different ways depending on what reference conditions are desired.
            results['solvation']['Delta_f'] += results['solvent']['standard_state_correction'] + results['vacuum']['standard_state_correction']

            results['solvation']['dDelta_f'] = np.sqrt(results['solvent']['dDelta_f']**2 + results['vacuum']['Delta_f']**2)

        if set(['ligand', 'complex']).issubset(phases_available):
            # BINDING FREE ENERGY
            results['binding'] = dict()

            # Compute binding free energy.
            results['binding']['Delta_f'] = (results['solvent']['Delta_f'] + results['solvent']['standard_state_correction']) - (results['complex']['Delta_f'] + results['complex']['standard_state_correction'])
            results['binding']['dDelta_f'] = np.sqrt(results['solvent']['dDelta_f']**2 + results['complex']['dDelta_f']**2)

        return results
<|MERGE_RESOLUTION|>--- conflicted
+++ resolved
@@ -84,7 +84,6 @@
         self.default_protocols['complex-explicit'] = AbsoluteAlchemicalFactory.defaultComplexProtocolExplicit()
 
         # Default options for repex.
-<<<<<<< HEAD
         self.default_options = dict()
         self.default_options['number_of_equilibration_iterations'] = 0
         self.default_options['nsteps_per_iteration'] = 500
@@ -95,17 +94,6 @@
         self.default_options['show_mixing_statistics'] = True # this causes slowdown with iteration and should not be used for production
         self.default_options['platform'] = None
         self.default_options['displacement_sigma'] = 1.0 * unit.nanometers # attempt to displace ligand by this stddev will be made each iteration
-=======
-        self.options = YankOptions()
-        self.options.default['number_of_equilibration_iterations'] = 0
-        self.options.default['number_of_iterations'] = 100
-        self.options.default['timestep'] = 2.0 * unit.femtoseconds
-        self.options.default['collision_rate'] = 5.0 / unit.picoseconds
-        self.options.default['minimize'] = False
-        self.options.default['show_mixing_statistics'] = True # this causes slowdown with iteration and should not be used for production
-        self.options.default['platform'] = None
-        self.options.default['displacement_sigma'] = 1.0 * unit.nanometers # attempt to displace ligand by this stddev will be made each iteration
->>>>>>> 613b1881
 
         return
 
